--- conflicted
+++ resolved
@@ -1,52 +1,43 @@
-<<<<<<< HEAD
-/*
-BCPL Global Vector G
-Defines G as a block of memory.
-The size of this block (TOTAL_G_SPACE) and its alignment (WORDSIZE_ALIGN_VAL)
-are calculated in src/Makefile and passed to the assembler via --defsym.
-=======
-/**
- * @file global.s
- * @brief BCPL global vector definition and runtime support
- * @author Robert Nordier
- * @date 2004, 2012
- * 
- * Defines the BCPL global vector (G) which provides access to runtime
- * functions and standard library routines. The global vector is a key
- * component of BCPL's runtime environment, providing a standardized
- * interface to system services.
- * 
- * Global Vector Layout:
- * - G0-G99: Standard library functions
- * - G100+: User-defined global functions
- * 
- * Key global functions include:
- * - I/O operations (RDCH, WRCH, etc.)
- * - Memory management (GETVEC, FREEVEC)
- * - String operations
- * - Mathematical functions
- * - System interface functions
- * 
- * @see blib.bcpl for the BCPL implementations of many global functions
- * @see LIBHDR for global vector indices and function declarations
- */
+/*─────────────────────────────────────────────────────────────────────────────
+ *  global.s  ―  BCPL Global Vector  “G”
+ *─────────────────────────────────────────────────────────────────────────────
+ *  • One contiguous block of zeros whose size      = TOTAL_G_SPACE  bytes
+ *  • Alignment guarantee                           = WORDSIZE_ALIGN_VAL
+ *  • Link-time constants are injected from Makefile:
+ *        $(AS) … --defsym TOTAL_G_SPACE=<bytes> \
+ *                 --defsym WORDSIZE_ALIGN_VAL=<power-of-two>
+ *
+ *  Layout expectation (word-indexed):
+ *    G[  0] – G[ 99]   : BCPL standard library jump table
+ *    G[100] …          : user / runtime scratch
+ *
+ *  If you change GLOBALSIZE in the Makefile, that value is propagated here
+ *  via TOTAL_G_SPACE, so no edits are needed in this file.
+ *───────────────────────────────────────────────────────────────────────────*/
 
-// Copyright (c) 2004, 2012 Robert Nordier. All rights reserved.
->>>>>>> 79711080
+        .data
 
-GLOBALSIZE (number of words in G) is assumed to be 400 for this calculation.
-If GLOBALSIZE needs to change, it should be changed in src/Makefile where
-TOTAL_G_SPACE_VAL is calculated.
+/* GNU as & clang-as both honour .globl / .global (alias). */
+        .globl  G
 
-Initialization of G entries (e.g., with function pointers or initial values for
-stdin, stdout, RESULT2, etc.) is assumed to be handled by startup code (su.s)
-or by the BCPL system itself (e.g., st compiler/runtime).
-*/
+/*---------------------------------------------------------------------------
+ *  Align ‘G’ to word boundary — portable across GNU as & clang-as:
+ *    .align n   (where n = 1,2,4,8 …)   on ELF / GNU
+ *    .p2align k (k = log2(n))            on Mach-O
+ *  We macro-select the directive at assemble-time.
+ *---------------------------------------------------------------------------*/
+#ifdef __APPLE__
+        .p2align WORDSIZE_ALIGN_VAL /* clang-as Mach-O (expects power-of-two) */
+#else
+        .align  WORDSIZE_ALIGN_VAL  /* GNU as / ELF                          */
+#endif
 
-        .data                   /* Global variables are typically in .data or .bss */
-        .global G               /* Export the symbol G */
-        .align WORDSIZE_ALIGN_VAL  /* Align G to the word size boundary (passed from Makefile) */
+/*---------------------------------------------------------------------------
+ *  The BCPL Global Vector
+ *---------------------------------------------------------------------------*/
 G:
-        .space  TOTAL_G_SPACE      /* Reserve space for G (total bytes, passed from Makefile) */
-                                /* This memory will be zero-initialized by default */
-                                /* when the program loads. */+        .space  TOTAL_G_SPACE       /* zero-filled by the loader */
+#if defined(__ELF__)
+        .type   G, @object
+        .size   G, TOTAL_G_SPACE
+#endif