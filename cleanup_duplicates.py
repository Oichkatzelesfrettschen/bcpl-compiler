--- conflicted
+++ resolved
@@ -26,7 +26,6 @@
 from pathlib import Path
 import argparse
 
-<<<<<<< HEAD
 
 def parse_args() -> argparse.Namespace:
     """Parse command-line arguments."""
@@ -42,7 +41,6 @@
 
 REPO_ROOT: Path
 ARCHIVE_ROOT: Path
-=======
 parser = argparse.ArgumentParser(description="Clean up '* 2.*' duplicates")
 parser.add_argument(
     "root",
@@ -55,7 +53,6 @@
 
 REPO_ROOT = args.root.resolve()
 ARCHIVE_ROOT = REPO_ROOT / "archive" / "duplicates"
->>>>>>> 392e22ca
 
 
 def is_within_archive(path: Path) -> bool:
@@ -75,7 +72,6 @@
         if is_within_archive(current):
             dirnames.clear()
             continue
-<<<<<<< HEAD
         for name in filenames:
             if " 2." not in name:
                 continue
@@ -84,10 +80,8 @@
                 continue
             original = current / name.replace(" 2.", ".", 1)
             pairs.append((p, original))
-=======
         original = p.with_name(p.name.replace(" 2.", ".", 1))
         pairs.append((p, original))
->>>>>>> 392e22ca
     return pairs
 
 
