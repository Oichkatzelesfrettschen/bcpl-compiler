# Ignore build artifacts and temporary files

# Object files and assembly
src/*.o
src/st.s
src/blib.s
tools/*.o

# Build directories and executables
src/st
src/cg
src/op
<<<<<<< HEAD
# tools/* # Commented out to avoid ignoring essential tool source files if any; specific executables should be listed
!tools/CMakeLists.txt # Keep this
# build/ # This is too general if there are legitimate 'build' named source dirs. Specific build output dirs are better.
=======
# Ignore generated binaries in tools/
tools/cmpltest
tools/xref
tools/gpm
build/
>>>>>>> 21080754

# Misc temporary files
*~
*.tmp
.DS_Store

# CMake build files and directories
**/CMakeCache.txt
**/CMakeFiles/
**/cmake_install.cmake
**/CTestTestfile.cmake
**/compile_commands.json
**/Makefile
**/.ninja_deps
**/.ninja_log
**/build.ninja
*.o
*.obj
*.lo
*.a
*.la
*.so
*.so.*
*.dylib
*.dll
*.exe
*.out
*.app
*.ipch/
*.aps
*.suo
*.user
*.ncb
*.sdf
*.tlog/
*.ilk
*.pdb
*.gch
*.pch

# Build output directories (common patterns)
[Bb]uild/
[Bb]uild-*/
build*/
**/build/
**/build-*/
[Dd]ebug/
[Rr]elease/
[Cc]make[Bb]uild/
[Cc]make-[Bb]uild/
out/
bin/
lib/

# Test outputs
**/Testing/
*.gcno
*.gcda
*.gcov
coverage/
lcov_out/

# Doxygen
docs/doxygen/html/
docs/doxygen/xml/

# Other common ignores
*.log
cscope.*
tags
.tags
.ccls-cache/
.vscode/ipch/
.metals/
.bloop/
.bsp/
.ensime_cache/
.idea/
*.iml
*.ipr
*.iws
atlassian-ide-plugin.xml
*.swp
*.swo
*.*.swp
*.*.swo
profile_output/
callgrind.out.*
gmon.out
valgrind_logs/
.cache/
.cxx/
.gradle/
.metals.sbt/
.project
.classpath
.settings/
target/
.DS_Store
Thumbs.db
ehthumbs.db
Desktop.ini
$RECYCLE.BIN/
*.stackdump
hs_err_pid*
# Specific to this project if known
src/st_gen_* # Generated symbol tables
src/st.s # If always generated
src/blib.s # If always generated
src/cg_* # If specific cg executables are generated in src
src/op_* # If specific op executables are generated in src
src/test_ocode_64bit # Executable
src/test_ocode_64bit_* # Executable
src/libbcpl_runtime_*.a # Generated library

# Keep specific executables if they are tracked and not in a build output dir
# !src/cg # Example if cg in src is a source file not an output
# !src/op # Example<|MERGE_RESOLUTION|>--- conflicted
+++ resolved
@@ -10,17 +10,14 @@
 src/st
 src/cg
 src/op
-<<<<<<< HEAD
 # tools/* # Commented out to avoid ignoring essential tool source files if any; specific executables should be listed
 !tools/CMakeLists.txt # Keep this
 # build/ # This is too general if there are legitimate 'build' named source dirs. Specific build output dirs are better.
-=======
 # Ignore generated binaries in tools/
 tools/cmpltest
 tools/xref
 tools/gpm
 build/
->>>>>>> 21080754
 
 # Misc temporary files
 *~
