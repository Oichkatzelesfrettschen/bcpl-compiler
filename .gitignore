--- conflicted
+++ resolved
@@ -28,11 +28,6 @@
 **/build-*/
 **/builds/
 
-<<<<<<< HEAD
-# Executable outputs
-*.exe
-*/bcplc
-=======
 # ─────────────────────────────────────────────────────────────────────────────
 # Binaries and executables
 # ─────────────────────────────────────────────────────────────────────────────
@@ -54,7 +49,6 @@
 *.dylib
 *.dll
 /bcplc
->>>>>>> b37f254b
 
 # ─────────────────────────────────────────────────────────────────────────────
 # Object files and archives
@@ -70,45 +64,9 @@
 src/blib.s
 src/libbcpl_runtime_*.a
 
-<<<<<<< HEAD
-# Build directories and executables
-src/st
-src/cg
-src/op
-!tools/CMakeLists.txt
-
-# Temporary log files
-*.log
-# tools/* # Commented out to avoid ignoring essential tool source files if any; specific executables should be listed
-!tools/CMakeLists.txt # Keep this
-# build/ # This is too general if there are legitimate 'build' named source dirs. Specific build output dirs are better.
-# Ignore generated binaries in tools/
-tools/cmpltest
-tools/xref
-tools/gpm
-
-
-# IDE and temporary files
-.DS_Store
-*~
-*.tmp
-compile_commands.json
-
-# Specific executables that might be built
-/src/st
-/src/cg
-/src/op
-/tools/cmpltest
-/tools/xref
-/tools/gpm
-.DS_Store
-
-# CMake build files and directories
-=======
 # ─────────────────────────────────────────────────────────────────────────────
 # Build system files
 # ─────────────────────────────────────────────────────────────────────────────
->>>>>>> b37f254b
 **/CMakeCache.txt
 **/CMakeFiles/
 **/cmake_install.cmake
@@ -162,48 +120,11 @@
 *.pdb
 *.gch
 *.pch
-<<<<<<< HEAD
-
-# Build output directories (common patterns)
-[Bb]uild/
-[Bb]uild-*/
-build*/
-**/build/
-**/build-*/
-[Dd]ebug/
-[Rr]elease/
-[Cc]make[Bb]uild/
-[Cc]make-[Bb]uild/
-out/
-bin/
-lib/
-
-# Test outputs
-**/Testing/
-*.gcno
-*.gcda
-*.gcov
-coverage/
-lcov_out/
-
-# Doxygen
-docs/doxygen/html/
-docs/doxygen/xml/
-
-# Other common ignores
-cscope.*
-tags
-.tags
-.ccls-cache/
-=======
-.DS_Store
-*~
 *.swp
 *.swo
 *.*.swp
 *.*.swo
 .cache/
->>>>>>> b37f254b
 .vscode/ipch/
 .metals/
 .bloop/
