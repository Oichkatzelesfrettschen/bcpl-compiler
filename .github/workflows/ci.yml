name: build

on:
  push:
    branches: [main]
  pull_request:
    branches: [main]
  workflow_dispatch:

jobs:
  build:
    runs-on: ubuntu-latest
    strategy:
      fail-fast: false
      matrix:
        bits: [64, 32]
    steps:
    - uses: actions/checkout@v4
    - name: Install 32-bit deps
      if: ${{ matrix.bits == '32' }}
      run: |
        sudo apt-get update -y
        sudo apt-get install -y gcc-i686-linux-gnu
    - name: Build
      run: |
        if [ "${{ matrix.bits }}" = "32" ]; then
          sh makeall all BITS=32 CROSS_PREFIX=i686-linux-gnu-
        else
          sh makeall all
        fi
    - name: Test utilities
<<<<<<< HEAD
      run: |
        if [ "${{ matrix.bits }}" = "32" ]; then
          make -C util BC=../src/bcplc test
        else
          make -C util test
        fi
=======
      run: make -C util test

  cmake:
    runs-on: ubuntu-latest
    steps:
    - uses: actions/checkout@v4
    - name: Configure, build and install
      run: |
        cmake -S . -B build -DCMAKE_INSTALL_PREFIX=/usr/local
        cmake --build build
        cmake --install build
    - name: Test utilities (CMake)
      run: make -C util BC=build/src/bcplc test
>>>>>>> aaebefa9
<|MERGE_RESOLUTION|>--- conflicted
+++ resolved
@@ -29,14 +29,12 @@
           sh makeall all
         fi
     - name: Test utilities
-<<<<<<< HEAD
       run: |
         if [ "${{ matrix.bits }}" = "32" ]; then
           make -C util BC=../src/bcplc test
         else
           make -C util test
         fi
-=======
       run: make -C util test
 
   cmake:
@@ -50,4 +48,3 @@
         cmake --install build
     - name: Test utilities (CMake)
       run: make -C util BC=build/src/bcplc test
->>>>>>> aaebefa9
