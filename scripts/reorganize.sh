#!/bin/bash
# BCPL Compiler Project Reorganization Script
# This script safely archives duplicate files and reorganizes the project structure

set -e  # Exit on any error

ARCHIVE_DIR="archive"
<<<<<<< HEAD
PROJECT_ROOT="$(git -C "$(dirname "${BASH_SOURCE[0]}")" rev-parse --show-toplevel)"
=======
# Determine the repository root dynamically.  This allows the
# reorganization script to be invoked from any location in or
# outside the repository.
PROJECT_ROOT="$(git rev-parse --show-toplevel)"
>>>>>>> e28aa6cb

echo "=== BCPL Compiler Project Reorganization ==="
echo "Starting reorganization at: $(date)"
echo "Project root: $PROJECT_ROOT"

cd "$PROJECT_ROOT"

# Create archive directories
mkdir -p "$ARCHIVE_DIR"/{duplicate_cmake,duplicate_docs,duplicate_scripts,legacy_source,build_artifacts}

echo "=== Phase 1: Archive Duplicate CMakeLists.txt Files ==="

# Archive duplicate CMakeLists files (keep main CMakeLists.txt)
duplicate_cmake_files=(
    "CMakeLists 3.txt"
    "CMakeLists 4.txt" 
    "CMakeLists_MODERNIZED.txt"
    "CMakeLists_complex.txt"
    "CMakeLists_legacy.txt"
    "CMakeLists_modern_simple.txt"
    "CMakeLists_proper.txt"
    "CMakeLists_test_modern.txt"
    "CMakeLists_working.txt"
)

for file in "${duplicate_cmake_files[@]}"; do
    if [ -f "$file" ]; then
        echo "Archiving: $file"
        mv "$file" "$ARCHIVE_DIR/duplicate_cmake/"
    fi
done

# Archive duplicate CMakeLists in src/
duplicate_src_cmake=(
    "src/CMakeLists 3.txt"
    "src/CMakeLists 4.txt"
    "src/CMakeLists_legacy.txt"
    "src/CMakeLists_modern.txt"
    "src/CMakeLists_old.txt"
)

for file in "${duplicate_src_cmake[@]}"; do
    if [ -f "$file" ]; then
        echo "Archiving: $file"
        mv "$file" "$ARCHIVE_DIR/duplicate_cmake/"
    fi
done

echo "=== Phase 2: Archive Duplicate Documentation ==="

# Archive duplicate documentation files
duplicate_docs=(
    "COPYING 2"
    "LICENSE 2"
    "COPYRIGHT"
    "README"
    "README_BUILDS.md"
    "README_MULTIARCH.md"
    "ARCHITECTURE_REFACTORING_SUCCESS.md"
    "BUILD_STATUS.md"
    "GAP_ANALYSIS.md"
    "MODERNIZATION_COMPLETE.md"
    "MODERNIZATION_PLAN.md"
    "MODERNIZATION_SUCCESS.md"
    "MODERNIZATION_SUCCESS_FINAL.md"
    "REFACTORING_SUMMARY.md"
    "ULTIMATE_MODERNIZATION_PLAN.md"
    "modernization_report.md"
    "Doxyfile 2"
    "PKGBUILD 2"
)

for file in "${duplicate_docs[@]}"; do
    if [ -f "$file" ]; then
        echo "Archiving: $file"
        mv "$file" "$ARCHIVE_DIR/duplicate_docs/"
    fi
done

echo "=== Phase 3: Archive Duplicate Build Scripts ==="

# Archive duplicate build scripts (keep build.sh if it exists, or create unified one)
duplicate_scripts=(
    "benchmark_variants.sh"
    "build_all_archs.sh"
    "build_max_performance.sh"
    "build_optimized.sh"
    "build_pgo.sh"
    "build_portable_optimized.sh"
    "build_solaris.sh"
    "build_variants.sh"
    "build_with_tools.sh"
    "build_x86_64.sh"
    "build_x86_64_safe.sh"
    "cleanup_legacy_builds.sh"
    "test_architectures.sh"
    "verify_builds.sh"
)

for file in "${duplicate_scripts[@]}"; do
    if [ -f "$file" ]; then
        echo "Archiving: $file"
        mv "$file" "$ARCHIVE_DIR/duplicate_scripts/"
    fi
done

echo "=== Phase 4: Archive Legacy Source Files ==="

# Archive duplicate source files
duplicate_source=(
    "st_clean.c"
    "st_complete.c"
    "st_final.c"
    "st_fixed.c"
    "st_generated.c"
    "st_improved.c"
    "st_simple"
    "bcplc 2"
)

for file in "${duplicate_source[@]}"; do
    if [ -f "$file" ]; then
        echo "Archiving: $file"
        mv "$file" "$ARCHIVE_DIR/legacy_source/"
    fi
done

echo "=== Phase 5: Archive Build Artifacts ==="

# Archive build artifacts and temporary files
build_artifacts=(
    "cscope.files"
    "cscope.in.out"
    "cscope.out"
    "cscope.po.out"
    "build.log"
    "gdb_commands.txt"
)

for file in "${build_artifacts[@]}"; do
    if [ -f "$file" ]; then
        echo "Archiving: $file"
        mv "$file" "$ARCHIVE_DIR/build_artifacts/"
    fi
done

echo "=== Phase 6: Archive Duplicate CMakePresets ==="

# Archive duplicate CMakePresets
duplicate_presets=(
    "CMakePresets_clean.json"
    "CMakePresets_legacy.json"
    "CMakePresets_new.json"
)

for file in "${duplicate_presets[@]}"; do
    if [ -f "$file" ]; then
        echo "Archiving: $file"
        mv "$file" "$ARCHIVE_DIR/duplicate_cmake/"
    fi
done

echo "=== Creating Unified Build Script ==="

# Create a unified build script if it doesn't exist
if [ ! -f "build.sh" ]; then
    cat > build.sh << 'EOF'
#!/bin/bash
# Unified BCPL Compiler Build Script

set -e

SCRIPT_DIR="$(cd "$(dirname "${BASH_SOURCE[0]}")" && pwd)"
BUILD_TYPE="${1:-Release}"
ARCHITECTURE="${2:-native}"

echo "=== BCPL Compiler Build ==="
echo "Build type: $BUILD_TYPE"
echo "Architecture: $ARCHITECTURE"

# Create build directory
BUILD_DIR="build/$BUILD_TYPE"
mkdir -p "$BUILD_DIR"
cd "$BUILD_DIR"

# Configure with CMake
cmake -DCMAKE_BUILD_TYPE="$BUILD_TYPE" \
      -DBCPL_TARGET_ARCH="$ARCHITECTURE" \
      "$SCRIPT_DIR"

# Build
cmake --build . --parallel "$(nproc 2>/dev/null || sysctl -n hw.ncpu 2>/dev/null || echo 4)"

echo "Build completed successfully!"
echo "Executables are in: $BUILD_DIR/src/"
EOF
    chmod +x build.sh
    echo "Created unified build.sh script"
fi

echo "=== Creating Project Status Summary ==="

# Create a summary of what was done
cat > REORGANIZATION_SUMMARY.md << EOF
# BCPL Compiler Reorganization Summary

Generated on: $(date)

## Files Archived

### Duplicate CMakeLists.txt files ($(ls -1 archive/duplicate_cmake/CMakeLists*.txt 2>/dev/null | wc -l) files)
$(ls -1 archive/duplicate_cmake/CMakeLists*.txt 2>/dev/null || echo "None")

### Duplicate Documentation ($(ls -1 archive/duplicate_docs/ 2>/dev/null | wc -l) files)
$(ls -1 archive/duplicate_docs/ 2>/dev/null || echo "None")

### Duplicate Build Scripts ($(ls -1 archive/duplicate_scripts/ 2>/dev/null | wc -l) files)
$(ls -1 archive/duplicate_scripts/ 2>/dev/null || echo "None")

### Legacy Source Files ($(ls -1 archive/legacy_source/ 2>/dev/null | wc -l) files)
$(ls -1 archive/legacy_source/ 2>/dev/null || echo "None")

### Build Artifacts ($(ls -1 archive/build_artifacts/ 2>/dev/null | wc -l) files)
$(ls -1 archive/build_artifacts/ 2>/dev/null || echo "None")

## Current Clean Structure

\`\`\`
$(find . -maxdepth 2 -type f -name "*.txt" -o -name "*.md" -o -name "*.sh" | grep -v archive | sort)
\`\`\`

## Next Steps

1. Review archived files to ensure nothing important was lost
2. Update documentation to reflect new structure
3. Test the unified build system
4. Update CI/CD pipelines if any exist
5. Consider creating symbolic links for critical archived files if needed

## Recovery

If any archived file is needed, it can be restored from the archive/ directory.
All files are preserved and can be restored with:
\`cp archive/<category>/<filename> .\`
EOF

echo "=== Reorganization Complete ==="
echo "Summary written to: REORGANIZATION_SUMMARY.md"
echo "Archived $(find archive -type f | wc -l) duplicate files"
echo "Project structure has been cleaned and simplified"
echo ""
echo "To build the project, run: ./build.sh"
echo "To see what was archived, check: REORGANIZATION_SUMMARY.md"<|MERGE_RESOLUTION|>--- conflicted
+++ resolved
@@ -5,14 +5,11 @@
 set -e  # Exit on any error
 
 ARCHIVE_DIR="archive"
-<<<<<<< HEAD
 PROJECT_ROOT="$(git -C "$(dirname "${BASH_SOURCE[0]}")" rev-parse --show-toplevel)"
-=======
 # Determine the repository root dynamically.  This allows the
 # reorganization script to be invoked from any location in or
 # outside the repository.
-PROJECT_ROOT="$(git rev-parse --show-toplevel)"
->>>>>>> e28aa6cb
+
 
 echo "=== BCPL Compiler Project Reorganization ==="
 echo "Starting reorganization at: $(date)"
